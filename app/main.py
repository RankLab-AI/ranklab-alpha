--- conflicted
+++ resolved
@@ -1,12 +1,7 @@
 import os
 from json import loads
 import logging
-<<<<<<< HEAD
-from typing import Dict, Union
-from app.query_search import run_query_search
-=======
 from app.query_search import run_query_search as execute_search
->>>>>>> 3bf22522
 
 from fastapi import FastAPI, Request, HTTPException, Form
 from fastapi.staticfiles import StaticFiles
@@ -214,10 +209,6 @@
 
 @app.post("/query-search", response_class=HTMLResponse)
 async def run_query_search(request: Request, topic: str = Form(...)):
-<<<<<<< HEAD
-    from app.query_search import run_query_search as execute_search
-=======
->>>>>>> 3bf22522
     try:
         result = execute_search(topic)
         return templates.TemplateResponse(
@@ -245,25 +236,6 @@
         "content_lab.html",
         {
             "request": request,
-<<<<<<< HEAD
-            "error": f"Failed to fetch queries: {str(e)}"
-        })
-    
-@app.post("/predict-traffic", response_class=HTMLResponse)
-async def handle_query_search(request: Request, content: str = Form(...), topic: str = Form(...)):
-    try:
-        from app.traffic_predictor import predict_llm_traffic
-        result = predict_llm_traffic(content, topic)
-        return templates.TemplateResponse("traffic_predictor.html", {
-            "request": request,
-            "result": result
-        })
-    except Exception as e:
-        return templates.TemplateResponse("traffic_predictor.html", {
-            "request": request,
-            "error": f"Failed to generate prediction: {str(e)}"
-        })
-=======
             "content": content,
             # no scores here, we’re in the lab phase
         },
@@ -286,7 +258,6 @@
         "Stats Addition",
         "Fluency Optimization",
     ]
->>>>>>> 3bf22522
 
     return templates.TemplateResponse(
         "content_lab.html",
